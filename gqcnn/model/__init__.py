# -*- coding: utf-8 -*-
"""
Copyright ©2017. The Regents of the University of California (Regents). All Rights Reserved.
Permission to use, copy, modify, and distribute this software and its documentation for educational,
research, and not-for-profit purposes, without fee and without a signed licensing agreement, is
hereby granted, provided that the above copyright notice, this paragraph and the following two
paragraphs appear in all copies, modifications, and distributions. Contact The Office of Technology
Licensing, UC Berkeley, 2150 Shattuck Avenue, Suite 510, Berkeley, CA 94720-1620, (510) 643-
7201, otl@berkeley.edu, http://ipira.berkeley.edu/industry-info for commercial licensing opportunities.

IN NO EVENT SHALL REGENTS BE LIABLE TO ANY PARTY FOR DIRECT, INDIRECT, SPECIAL,
INCIDENTAL, OR CONSEQUENTIAL DAMAGES, INCLUDING LOST PROFITS, ARISING OUT OF
THE USE OF THIS SOFTWARE AND ITS DOCUMENTATION, EVEN IF REGENTS HAS BEEN
ADVISED OF THE POSSIBILITY OF SUCH DAMAGE.

REGENTS SPECIFICALLY DISCLAIMS ANY WARRANTIES, INCLUDING, BUT NOT LIMITED TO,
THE IMPLIED WARRANTIES OF MERCHANTABILITY AND FITNESS FOR A PARTICULAR
PURPOSE. THE SOFTWARE AND ACCOMPANYING DOCUMENTATION, IF ANY, PROVIDED
HEREUNDER IS PROVIDED "AS IS". REGENTS HAS NO OBLIGATION TO PROVIDE
MAINTENANCE, SUPPORT, UPDATES, ENHANCEMENTS, OR MODIFICATIONS.
"""
"""
Factory functions to obtain GQCNN/FCGQCNN class based on backend.

Author
------
Vishal Satish
"""
<<<<<<< HEAD
import sys

from tf import *
from autolab_core import Logger
 
def get_gqcnn_model(backend='tf', verbose=True):
    # set up logger
    logger = Logger.get_logger('GQCNNModelFactory', silence=(not verbose))

    # return desired GQ-CNN instance based on backend
    if backend == 'tf':
        logger.info('Initializing GQ-CNN with Tensorflow as backend...')
=======
import logging

from gqcnn.model.tf.network_tf import GQCNNTF
from gqcnn.model.tf.fc_network_tf import FCGQCNNTF
 
def get_gqcnn_model(backend='tf'):
    # return desired GQCNN instance based on backend
    if backend == 'tf':
        logging.info('Initializing GQCNN with Tensorflow as backend...')
>>>>>>> 9a7e49fa
        return GQCNNTF
    else:
        raise ValueError('Invalid backend: {}'.format(backend))

<<<<<<< HEAD
def get_fc_gqcnn_model(backend='tf', verbose=True):
    # set up logger
    logger = Logger.get_logger('FCGQCNNModelFactory', silence=(not verbose))

  # return desired Fully-Convolutional GQ-CNN instance based on backend
    if backend == 'tf':
        logger.info('Initializing FC-GQ-CNN with Tensorflow as backend...')
=======
def get_fc_gqcnn_model(backend='tf'):
    # return desired Fully-Convolutional GQCNN instance based on backend
    if backend == 'tf':
        logging.info('Initializing FC-GQCNN with Tensorflow as backend...')
>>>>>>> 9a7e49fa
        return FCGQCNNTF
    else:
        raise ValueError('Invalid backend: {}'.format(backend))<|MERGE_RESOLUTION|>--- conflicted
+++ resolved
@@ -26,10 +26,8 @@
 ------
 Vishal Satish
 """
-<<<<<<< HEAD
-import sys
+from tf import *
 
-from tf import *
 from autolab_core import Logger
  
 def get_gqcnn_model(backend='tf', verbose=True):
@@ -39,35 +37,17 @@
     # return desired GQ-CNN instance based on backend
     if backend == 'tf':
         logger.info('Initializing GQ-CNN with Tensorflow as backend...')
-=======
-import logging
-
-from gqcnn.model.tf.network_tf import GQCNNTF
-from gqcnn.model.tf.fc_network_tf import FCGQCNNTF
- 
-def get_gqcnn_model(backend='tf'):
-    # return desired GQCNN instance based on backend
-    if backend == 'tf':
-        logging.info('Initializing GQCNN with Tensorflow as backend...')
->>>>>>> 9a7e49fa
         return GQCNNTF
     else:
         raise ValueError('Invalid backend: {}'.format(backend))
 
-<<<<<<< HEAD
 def get_fc_gqcnn_model(backend='tf', verbose=True):
     # set up logger
     logger = Logger.get_logger('FCGQCNNModelFactory', silence=(not verbose))
 
-  # return desired Fully-Convolutional GQ-CNN instance based on backend
+    # return desired Fully-Convolutional GQ-CNN instance based on backend
     if backend == 'tf':
         logger.info('Initializing FC-GQ-CNN with Tensorflow as backend...')
-=======
-def get_fc_gqcnn_model(backend='tf'):
-    # return desired Fully-Convolutional GQCNN instance based on backend
-    if backend == 'tf':
-        logging.info('Initializing FC-GQCNN with Tensorflow as backend...')
->>>>>>> 9a7e49fa
         return FCGQCNNTF
     else:
         raise ValueError('Invalid backend: {}'.format(backend))